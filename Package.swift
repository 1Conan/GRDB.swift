// swift-tools-version:5.7
// The swift-tools-version declares the minimum version of Swift required to build this package.

import Foundation
import PackageDescription

// Don't rely on those environment variables. They are ONLY testing conveniences:
// $ SQLITE_ENABLE_FTS5=1 SQLITE_ENABLE_PREUPDATE_HOOK=1 make test_SPM
var swiftSettings: [SwiftSetting] = []
var cSettings: [CSetting] = []
if ProcessInfo.processInfo.environment["SQLITE_ENABLE_FTS5"] == "1" {
    swiftSettings.append(.define("SQLITE_ENABLE_FTS5"))
}
if ProcessInfo.processInfo.environment["SQLITE_ENABLE_PREUPDATE_HOOK"] == "1" {
    swiftSettings.append(.define("SQLITE_ENABLE_PREUPDATE_HOOK"))
    cSettings.append(.define("GRDB_SQLITE_ENABLE_PREUPDATE_HOOK"))
}

let package = Package(
    name: "GRDB",
    defaultLocalization: "en", // for tests
    platforms: [
        .iOS(.v11),
        .macOS(.v10_13),
        .tvOS(.v11),
        .watchOS(.v4),
    ],
    products: [
        .library(name: "GRDB", targets: ["GRDB"]),
        .library(name: "GRDB-dynamic", type: .dynamic, targets: ["GRDB"]),
    ],
    dependencies: [
    ],
    targets: [
        .systemLibrary(
            name: "CSQLite",
            providers: [.apt(["libsqlite3-dev"])]),
        .target(
            name: "GRDB",
            dependencies: ["CSQLite"],
            path: "GRDB",
<<<<<<< HEAD
            swiftSettings: [
                .define("SQLITE_ENABLE_FTS5"),
                .define("SQLITE_ENABLE_PREUPDATE_HOOK"),
                .define("SQLITE_ENABLE_SNAPSHOT"),
                .define("SQLITE_ENABLE_JSON1"),
            ]
        ),
=======
            cSettings: cSettings,
            swiftSettings: swiftSettings),
>>>>>>> 0ac43574
        .testTarget(
            name: "GRDBTests",
            dependencies: ["GRDB"],
            path: "Tests",
            exclude: [
                "CocoaPods",
                "Crash",
                "CustomSQLite",
                "GRDBTests/getThreadsCount.c",
                "Info.plist",
                "Performance",
                "SPM",
                "generatePerformanceReport.rb",
                "parsePerformanceTests.rb",
            ],
            resources: [
                .copy("GRDBTests/Betty.jpeg"),
                .copy("GRDBTests/InflectionsTests.json"),
            ],
            cSettings: cSettings,
            swiftSettings: swiftSettings)
    ],
    swiftLanguageVersions: [.v5]
)<|MERGE_RESOLUTION|>--- conflicted
+++ resolved
@@ -6,15 +6,15 @@
 
 // Don't rely on those environment variables. They are ONLY testing conveniences:
 // $ SQLITE_ENABLE_FTS5=1 SQLITE_ENABLE_PREUPDATE_HOOK=1 make test_SPM
-var swiftSettings: [SwiftSetting] = []
-var cSettings: [CSetting] = []
-if ProcessInfo.processInfo.environment["SQLITE_ENABLE_FTS5"] == "1" {
-    swiftSettings.append(.define("SQLITE_ENABLE_FTS5"))
-}
-if ProcessInfo.processInfo.environment["SQLITE_ENABLE_PREUPDATE_HOOK"] == "1" {
-    swiftSettings.append(.define("SQLITE_ENABLE_PREUPDATE_HOOK"))
-    cSettings.append(.define("GRDB_SQLITE_ENABLE_PREUPDATE_HOOK"))
-}
+var swiftSettings: [SwiftSetting] = [
+    .define("SQLITE_ENABLE_FTS5"),
+    .define("SQLITE_ENABLE_PREUPDATE_HOOK"),
+    .define("SQLITE_ENABLE_SNAPSHOT"),
+    .define("SQLITE_ENABLE_JSON1"),
+]
+var cSettings: [CSetting] = [
+    .define("GRDB_SQLITE_ENABLE_PREUPDATE_HOOK"),
+]
 
 let package = Package(
     name: "GRDB",
@@ -39,18 +39,8 @@
             name: "GRDB",
             dependencies: ["CSQLite"],
             path: "GRDB",
-<<<<<<< HEAD
-            swiftSettings: [
-                .define("SQLITE_ENABLE_FTS5"),
-                .define("SQLITE_ENABLE_PREUPDATE_HOOK"),
-                .define("SQLITE_ENABLE_SNAPSHOT"),
-                .define("SQLITE_ENABLE_JSON1"),
-            ]
-        ),
-=======
             cSettings: cSettings,
             swiftSettings: swiftSettings),
->>>>>>> 0ac43574
         .testTarget(
             name: "GRDBTests",
             dependencies: ["GRDB"],
