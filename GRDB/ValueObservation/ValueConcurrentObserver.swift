--- conflicted
+++ resolved
@@ -190,14 +190,9 @@
         let (notificationCallbacks, databaseAccess) = lock.synchronized {
             (self.notificationCallbacks, self.databaseAccess)
         }
-<<<<<<< HEAD
         guard let notificationCallbacks = notificationCallbacks, let databaseAccess = databaseAccess else {
-            // Likely a GRDB bug
-=======
-        guard let notificationCallbacks = notificationCallbacksOpt, let databaseAccess = databaseAccessOpt else {
             // Likely a GRDB bug: during a synchronous start, user is not
             // able to cancel observation.
->>>>>>> 15c06e03
             fatalError("can't start a cancelled or failed observation")
         }
         
