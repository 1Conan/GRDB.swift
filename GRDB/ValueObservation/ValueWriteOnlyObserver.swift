import Foundation

/// `ValueWriteOnlyObserver` observes the database for `ValueObservation`.
///
/// It performs the following database observation cycle:
///
/// 1. Start observation or detect a database change
/// 2. Fetch
/// 3. Reduce
/// 4. Notify
///
/// **Fetch** is always performed from the writer database connection (hence
/// the name of this observer).
///
/// **Reduce** is the operation that turns the fetched database values into the
/// observed values. Those are not the same. Consider, for example, the `map()`
/// and `removeDuplicates()` operators: they perform their job during the
/// reducing stage.
///
/// **Notify** is calling user callbacks, in case of database change or error.
final class ValueWriteOnlyObserver<Writer: DatabaseWriter, Reducer: ValueReducer> {
    // MARK: - Configuration
    //
    // Configuration is not mutable.
    
    /// How to schedule observed values and errors.
    private let scheduler: ValueObservationScheduler
    
    /// If true, database values are fetched from a read-only access.
    private let readOnly: Bool
    
    /// Configures the tracked database region.
    private let trackingMode: ValueObservationTrackingMode
    
    // MARK: - Mutable State
    //
    // The observer has four distinct mutable states that evolve independently,
    // and are made thread-safe with various mechanisms:
    //
    // - A `DatabaseAccess`: ability to access the database. It is constant but
    //   turns nil after the observation fails or is cancelled, in order to
    //   release memory and resources when the observation completes. It is
    //   guarded by `lock`, because observation can fail or be cancelled from
    //   multiple threads.
    //
    // - A `NotificationCallbacks`: ability to notify observation events. It is
    //   constant but turns nil when failure or cancellation is notified, in
    //   order to release memory and resources when the observation completes.
    //   It is guarded by `lock`, because observation can fail or be cancelled
    //   from multiple threads.
    //
    // - An `ObservationState`: relationship with the `TransactionObserver`
    //   protocol. It is only accessed from the serialized writer
    //   dispatch queue.
    //
    // - A `Reducer`: the observation reducer, only accessed from the
    //   serialized dispatch queue `reduceQueue`.
    //
    // The `reduceQueue` guarantees that fresh value notifications have the same
    // order as transactions. It is different from the serialized writer
    // dispatch queue because we do not want to lock the database as
    // computations (`map`, `removeDuplicates()`, etc.) are performed.
    //
    // Despite being protected by the same lock, `DatabaseAccess` and
    // `NotificationCallbacks` are not merged together. This is because the
    // observer does not lose `DatabaseAccess` at the same time it
    // looses `NotificationCallbacks`:
    //
    // - In case of cancellation, `NotificationCallbacks` is lost first, and
    //   `DatabaseAccess` is lost asynchronously, after the observer could
    //   resign as a transaction observer. See `cancel()`.
    //
    // - In case of error, `DatabaseAccess` may be lost synchronously, and
    //   `NotificationCallbacks` is lost asynchronously, after the error could
    //   be notified. See error catching clauses.
    
    /// Ability to access the database
    private struct DatabaseAccess {
        /// The observed DatabaseWriter.
        let writer: Writer
        
        /// The function that fetches database values.
        let fetch: (Database) throws -> Reducer.Fetched
    }
    
    /// Ability to notify observation events
    private struct NotificationCallbacks {
        let events: ValueObservationEvents
        let onChange: (Reducer.Value) -> Void
    }
    
    /// Relationship with the `TransactionObserver` protocol
    private struct ObservationState {
        var region: DatabaseRegion?
        var isModified = false
        
        static var notObserving: Self { .init(region: nil, isModified: false) }
    }
    
    /// Protects `databaseAccess` and `notificationCallbacks`.
    private let lock = NSLock()
    
    /// The dispatch queue where database values are reduced into observed
    /// values before being notified. Protects `reducer`.
    private let reduceQueue: DispatchQueue
    
    /// Access to the database, protected by `lock`.
    private var databaseAccess: DatabaseAccess?
    
    /// Ability to notify observation events, protected by `lock`.
    private var notificationCallbacks: NotificationCallbacks?
    
    /// Support for `TransactionObserver`, protected by the serialized writer
    /// dispatch queue.
    private var observationState = ObservationState.notObserving
    
    /// Protected by `reduceQueue`.
    private var reducer: Reducer
    
    init(
        writer: Writer,
        scheduler: ValueObservationScheduler,
        readOnly: Bool,
        trackingMode: ValueObservationTrackingMode,
        reducer: Reducer,
        events: ValueObservationEvents,
        onChange: @escaping (Reducer.Value) -> Void)
    {
        // Configuration
        self.scheduler = scheduler
        self.readOnly = readOnly
        self.trackingMode = trackingMode
        
        // State
        self.databaseAccess = DatabaseAccess(
            writer: writer,
            // ValueReducer semantics guarantees that reducer._fetch
            // is independent from the reducer state
            fetch: reducer._fetch)
        self.notificationCallbacks = NotificationCallbacks(events: events, onChange: onChange)
        self.reducer = reducer
        self.reduceQueue = writer.configuration.makeDispatchQueue(label: writer.configuration.identifier(
            defaultLabel: "GRDB",
            purpose: "ValueObservation"))
    }
}

// MARK: - Starting the Observation

extension ValueWriteOnlyObserver {
    // Starts the observation
    func start() -> AnyDatabaseCancellable {
        let (notificationCallbacks, writer) = lock.synchronized {
            (self.notificationCallbacks, self.databaseAccess?.writer)
        }
<<<<<<< HEAD
        guard let notificationCallbacks = notificationCallbacks, let writer = writer else {
            // Likely a GRDB bug
=======
        guard let notificationCallbacks = notificationCallbacksOpt, let writer = databaseAccessOpt?.writer else {
            // Likely a GRDB bug: during a synchronous start, user is not
            // able to cancel observation.
>>>>>>> 15c06e03
            fatalError("can't start a cancelled or failed observation")
        }
        
        if scheduler.immediateInitialValue() {
            do {
                // Start the observation in an synchronous way
                let initialValue = try syncStart(from: writer)
                
                // Notify the initial value from the dispatch queue the
                // observation was started from
                notificationCallbacks.onChange(initialValue)
            } catch {
                // Notify error from the dispatch queue the observation
                // was started from.
                notificationCallbacks.events.didFail?(error)
                
                // Early return!
                return AnyDatabaseCancellable { /* nothing to cancel */ }
            }
        } else {
            // Start the observation in an asynchronous way
            asyncStart(from: writer)
        }
        
        // Make sure the returned cancellable cancels the observation
        // when deallocated. We can't relying on the deallocation of
        // self to trigger early cancellation, because self may be retained by
        // some closure waiting to run in some DispatchQueue.
        return AnyDatabaseCancellable(self)
    }
    
    /// Synchronously starts the observation, and returns the initial value.
    ///
    /// Unlike `asyncStart()`, this method does not notify the initial value or error.
    private func syncStart(from writer: Writer) throws -> Reducer.Value {
        // Start from a write access, so that self can register as a
        // transaction observer.
        //
        // Start in a synchronous reentrant way, in case this method is called
        // from a database access.
        try writer.unsafeReentrantWrite { db in
            // Fetch & Start observing the database
            guard let fetchedValue = try fetchAndStartObservation(db) else {
                // Likely a GRDB bug: during a synchronous start, user is not
                // able to cancel observation.
                fatalError("can't start a cancelled or failed observation")
            }
            
            // Reduce
            return try reduceQueue.sync {
                guard let initialValue = try reducer._value(fetchedValue) else {
                    fatalError("Broken contract: reducer has no initial value")
                }
                
                return initialValue
            }
        }
    }
    
    /// Asynchronously starts the observation
    ///
    /// Unlike `syncStart()`, this method does notify the initial value or error.
    private func asyncStart(from writer: Writer) {
        // Start from a write access, so that self can register as a
        // transaction observer.
        writer.asyncWriteWithoutTransaction { db in
            do {
                // Fetch & Start observing the database
                guard let fetchedValue = try self.fetchAndStartObservation(db) else {
                    return /* Cancelled */
                }
                
                // Reduce
                //
                // Reducing is performed asynchronously, so that we do not lock
                // the writer dispatch queue longer than necessary.
                //
                // Important: reduceQueue.async guarantees the same ordering
                // between transactions and notifications!
                self.reduceQueue.async {
                    let isNotifying = self.lock.synchronized { self.notificationCallbacks != nil }
                    guard isNotifying else { return /* Cancelled */ }
                    
                    do {
                        guard let initialValue = try self.reducer._value(fetchedValue) else {
                            fatalError("Broken contract: reducer has no initial value")
                        }
                        
                        // Notify
                        self.scheduler.schedule {
                            let onChange = self.lock.synchronized { self.notificationCallbacks?.onChange }
                            guard let onChange = onChange else { return /* Cancelled */ }
                            onChange(initialValue)
                        }
                    } catch {
                        let writer = self.lock.synchronized { self.databaseAccess?.writer }
                        writer?.asyncWriteWithoutTransaction { db in
                            self.stopDatabaseObservation(db)
                        }
                        self.notifyError(error)
                    }
                }
            } catch {
                self.stopDatabaseObservation(db)
                self.notifyError(error)
            }
        }
    }
    
    /// Fetches the initial value, and start observing the database.
    ///
    /// Returns nil if the observation was cancelled before database observation
    /// could start.
    ///
    /// By grouping the initial fetch and the beginning of observation in a
    /// single database access, we are sure that no concurrent write can happen
    /// during the initial fetch, and that we won't miss any future change.
<<<<<<< HEAD
    private func fetchAndStartObservation(_ db: Database) throws -> Reducer.Fetched {
        let (events, fetch) = lock.synchronized {
            (notificationCallbacks?.events, databaseAccess?.fetch)
        }
        guard let events = events, let fetch = fetch else {
            // Likely a GRDB bug
            fatalError("can't start a cancelled or failed observation")
=======
    private func fetchAndStartObservation(_ db: Database) throws -> Reducer.Fetched? {
        // TODO: [SR-214] remove -Opt suffix when we only support Xcode 12.5.1+
        let (eventsOpt, fetchOpt) = lock.synchronized {
            (notificationCallbacks?.events, databaseAccess?.fetch)
        }
        guard let events = eventsOpt, let fetch = fetchOpt else {
            return nil /* Cancelled */
>>>>>>> 15c06e03
        }
        
        switch trackingMode {
        case let .constantRegion(regions):
            let fetchedValue = try db.isolated(readOnly: readOnly) {
                try fetch(db)
            }
            let region = try DatabaseRegion.union(regions)(db)
            let observedRegion = try region.observableRegion(db)
            events.willTrackRegion?(observedRegion)
            startObservation(db, observedRegion: observedRegion)
            return fetchedValue
            
        case .constantRegionRecordedFromSelection,
                .nonConstantRegionRecordedFromSelection:
            var region = DatabaseRegion()
            let fetchedValue = try db.recordingSelection(&region) {
                try db.isolated(readOnly: readOnly) {
                    try fetch(db)
                }
            }
            let observedRegion = try region.observableRegion(db)
            events.willTrackRegion?(observedRegion)
            startObservation(db, observedRegion: observedRegion)
            return fetchedValue
        }
    }
    
    private func startObservation(_ db: Database, observedRegion: DatabaseRegion) {
        observationState.region = observedRegion
        assert(observationState.isModified == false)
        db.add(transactionObserver: self, extent: .observerLifetime)
    }
}

// MARK: - Observing Database Transactions

extension ValueWriteOnlyObserver: TransactionObserver {
    func observes(eventsOfKind eventKind: DatabaseEventKind) -> Bool {
        if let region = observationState.region {
            return region.isModified(byEventsOfKind: eventKind)
        } else {
            return false
        }
    }
    
    func databaseDidChange(with event: DatabaseEvent) {
        if let region = observationState.region, region.isModified(by: event) {
            // Database was modified!
            observationState.isModified = true
            // We can stop observing the current transaction
            stopObservingDatabaseChangesUntilNextTransaction()
        }
    }
    
    func databaseDidCommit(_ db: Database) {
        // Ignore transaction unless database was modified
        guard observationState.isModified else { return }
        
        // Reset the isModified flag until next transaction
        observationState.isModified = false
        
        // Ignore transaction unless we are still notifying database events, and
        // we can still fetch fresh values.
        let (events, fetch) = lock.synchronized {
            (notificationCallbacks?.events, databaseAccess?.fetch)
        }
        guard let events = events, let fetch = fetch else { return /* Cancelled */ }
        
        // Notify
        events.databaseDidChange?()
        
        do {
            // Fetch
            let fetchedValue: Reducer.Fetched
            
            switch trackingMode {
            case .constantRegion, .constantRegionRecordedFromSelection:
                // Tracked region is already known. Fetch only.
                fetchedValue = try db.isolated(readOnly: readOnly) {
                    try fetch(db)
                }
            case .nonConstantRegionRecordedFromSelection:
                // Fetch and update the tracked region.
                var region = DatabaseRegion()
                fetchedValue = try db.recordingSelection(&region) {
                    try db.isolated(readOnly: readOnly) {
                        try fetch(db)
                    }
                }
                
                let observedRegion = try region.observableRegion(db)
                
                // Don't spam the user with region tracking events: wait for an actual change
                if let willTrackRegion = events.willTrackRegion, observedRegion != observationState.region {
                    willTrackRegion(observedRegion)
                }
                
                observationState.region = observedRegion
            }
            
            // Reduce
            //
            // Reducing is performed asynchronously, so that we do not lock
            // the writer dispatch queue longer than necessary.
            //
            // Important: reduceQueue.async guarantees the same ordering between
            // transactions and notifications!
            reduceQueue.async {
                let isNotifying = self.lock.synchronized { self.notificationCallbacks != nil }
                guard isNotifying else { return /* Cancelled */ }
                
                do {
                    let value = try self.reducer._value(fetchedValue)
                    
                    // Notify value
                    if let value = value {
                        self.scheduler.schedule {
                            let onChange = self.lock.synchronized { self.notificationCallbacks?.onChange }
                            guard let onChange = onChange else { return /* Cancelled */ }
                            onChange(value)
                        }
                    }
                } catch {
                    let writer = self.lock.synchronized { self.databaseAccess?.writer }
                    writer?.asyncWriteWithoutTransaction { db in
                        self.stopDatabaseObservation(db)
                    }
                    self.notifyError(error)
                }
            }
        } catch {
            stopDatabaseObservation(db)
            notifyError(error)
        }
    }
    
    func databaseDidRollback(_ db: Database) {
        // Reset the isModified flag until next transaction
        observationState.isModified = false
    }
}

// MARK: - Ending the Observation

extension ValueWriteOnlyObserver: DatabaseCancellable {
    func cancel() {
        // Notify cancellation
        let (events, writer): (ValueObservationEvents?, Writer?) = lock.synchronized {
            let events = notificationCallbacks?.events
            notificationCallbacks = nil
            return (events, databaseAccess?.writer)
        }
        
        guard let events = events else { return /* Cancelled or failed */ }
        events.didCancel?()
        
        // Stop observing the database
        // Do it asynchronously, so that we do not block the current thread:
        // cancellation may be triggered while a long write access is executing.
        guard let writer = writer else { return /* Failed */ }
        writer.asyncWriteWithoutTransaction { db in
            self.stopDatabaseObservation(db)
        }
    }
    
    func notifyError(_ error: Error) {
        scheduler.schedule {
            let events: ValueObservationEvents? = self.lock.synchronized {
                let events = self.notificationCallbacks?.events
                self.notificationCallbacks = nil
                return events
            }
            guard let events = events else { return /* Cancelled */ }
            events.didFail?(error)
        }
    }
    
    private func stopDatabaseObservation(_ db: Database) {
        db.remove(transactionObserver: self)
        observationState = .notObserving
        lock.synchronized {
            databaseAccess = nil
        }
    }
}<|MERGE_RESOLUTION|>--- conflicted
+++ resolved
@@ -153,14 +153,9 @@
         let (notificationCallbacks, writer) = lock.synchronized {
             (self.notificationCallbacks, self.databaseAccess?.writer)
         }
-<<<<<<< HEAD
         guard let notificationCallbacks = notificationCallbacks, let writer = writer else {
-            // Likely a GRDB bug
-=======
-        guard let notificationCallbacks = notificationCallbacksOpt, let writer = databaseAccessOpt?.writer else {
             // Likely a GRDB bug: during a synchronous start, user is not
             // able to cancel observation.
->>>>>>> 15c06e03
             fatalError("can't start a cancelled or failed observation")
         }
         
@@ -278,23 +273,12 @@
     /// By grouping the initial fetch and the beginning of observation in a
     /// single database access, we are sure that no concurrent write can happen
     /// during the initial fetch, and that we won't miss any future change.
-<<<<<<< HEAD
-    private func fetchAndStartObservation(_ db: Database) throws -> Reducer.Fetched {
+    private func fetchAndStartObservation(_ db: Database) throws -> Reducer.Fetched? {
         let (events, fetch) = lock.synchronized {
             (notificationCallbacks?.events, databaseAccess?.fetch)
         }
         guard let events = events, let fetch = fetch else {
-            // Likely a GRDB bug
-            fatalError("can't start a cancelled or failed observation")
-=======
-    private func fetchAndStartObservation(_ db: Database) throws -> Reducer.Fetched? {
-        // TODO: [SR-214] remove -Opt suffix when we only support Xcode 12.5.1+
-        let (eventsOpt, fetchOpt) = lock.synchronized {
-            (notificationCallbacks?.events, databaseAccess?.fetch)
-        }
-        guard let events = eventsOpt, let fetch = fetchOpt else {
             return nil /* Cancelled */
->>>>>>> 15c06e03
         }
         
         switch trackingMode {
