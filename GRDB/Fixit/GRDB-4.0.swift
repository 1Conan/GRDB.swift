import Dispatch

// Fixits for changes introduced by GRDB 4.0.0

extension Cursor {
    @available(*, unavailable, renamed: "compactMap")
    public func flatMap<ElementOfResult>(_ transform: @escaping (Element) throws -> ElementOfResult?) -> MapCursor<FilterCursor<MapCursor<Self, ElementOfResult?>>, ElementOfResult> { preconditionFailure() }
}

extension DatabaseWriter {
    @available(*, unavailable, message: "Use concurrentRead instead")
    public func readFromCurrentState(_ block: @escaping (Database) -> Void) throws { preconditionFailure() }
}

extension ValueObservation {
    @available(*, unavailable, message: "Provide the reducer in a (Database) -> Reducer closure")
    public static func tracking(_ regions: DatabaseRegionConvertible..., reducer: Reducer) -> ValueObservation { preconditionFailure() }
    
    @available(*, unavailable, message: "Use distinctUntilChanged() instead")
    public static func tracking<Value>(_ regions: DatabaseRegionConvertible..., fetchDistinct fetch: @escaping (Database) throws -> Value) -> ValueObservation<DistinctUntilChangedValueReducer<RawValueReducer<Value>>> where Value: Equatable { preconditionFailure() }
}

@available(*, unavailable, renamed: "FastDatabaseValueCursor")
public typealias ColumnCursor<Value: DatabaseValueConvertible & StatementColumnConvertible> = FastDatabaseValueCursor<Value>

@available(*, unavailable, renamed: "FastNullableDatabaseValueCursor")
public typealias NullableColumnCursor<Value: DatabaseValueConvertible & StatementColumnConvertible> = FastNullableDatabaseValueCursor<Value>

extension Database {
    @available(*, unavailable, renamed: "execute(sql:arguments:)")
    public func execute(_ sql: String, arguments: StatementArguments? = nil) throws { preconditionFailure() }
    
    @available(*, unavailable, renamed: "makeSelectStatement(sql:)")
    public func makeSelectStatement(_ sql: String) throws -> SelectStatement { preconditionFailure() }
    
    @available(*, unavailable, renamed: "cachedSelectStatement(sql:)")
    public func cachedSelectStatement(_ sql: String) throws -> SelectStatement { preconditionFailure() }
    
    @available(*, unavailable, renamed: "makeUpdateStatement(sql:)")
    public func makeUpdateStatement(_ sql: String) throws -> UpdateStatement { preconditionFailure() }
    
    @available(*, unavailable, renamed: "cachedUpdateStatement(sql:)")
    public func cachedUpdateStatement(_ sql: String) throws -> UpdateStatement { preconditionFailure() }
}

extension DatabaseValueConvertible {
    @available(*, unavailable, renamed: "fetchCursor(_:sql:arguments:adapter:)")
    public static func fetchCursor(_ db: Database, _ sql: String, arguments: StatementArguments? = nil, adapter: RowAdapter? = nil) throws -> DatabaseValueCursor<Self> { preconditionFailure() }
    
    @available(*, unavailable, renamed: "fetchAll(_:sql:arguments:adapter:)")
    public static func fetchAll(_ db: Database, _ sql: String, arguments: StatementArguments? = nil, adapter: RowAdapter? = nil) throws -> [Self] { preconditionFailure() }
    
    @available(*, unavailable, renamed: "fetchOne(_:sql:arguments:adapter:)")
    public static func fetchOne(_ db: Database, _ sql: String, arguments: StatementArguments? = nil, adapter: RowAdapter? = nil) throws -> Self? { preconditionFailure() }
}

extension Optional where Wrapped: DatabaseValueConvertible {
    @available(*, unavailable, renamed: "fetchCursor(_:sql:arguments:adapter:)")
    public static func fetchCursor(_ db: Database, _ sql: String, arguments: StatementArguments? = nil, adapter: RowAdapter? = nil) throws -> NullableDatabaseValueCursor<Wrapped> { preconditionFailure() }
    
    @available(*, unavailable, renamed: "fetchAll(_:sql:arguments:adapter:)")
    public static func fetchAll(_ db: Database, _ sql: String, arguments: StatementArguments? = nil, adapter: RowAdapter? = nil) throws -> [Wrapped?] { preconditionFailure() }
}

extension Row {
    @available(*, unavailable, renamed: "fetchCursor(_:sql:arguments:adapter:)")
    public static func fetchCursor(_ db: Database, _ sql: String, arguments: StatementArguments? = nil, adapter: RowAdapter? = nil) throws -> RowCursor { preconditionFailure() }
    
    @available(*, unavailable, renamed: "fetchAll(_:sql:arguments:adapter:)")
    public static func fetchAll(_ db: Database, _ sql: String, arguments: StatementArguments? = nil, adapter: RowAdapter? = nil) throws -> [Row] { preconditionFailure() }
    
    @available(*, unavailable, renamed: "fetchOne(_:sql:arguments:adapter:)")
    public static func fetchOne(_ db: Database, _ sql: String, arguments: StatementArguments? = nil, adapter: RowAdapter? = nil) throws -> Row? { preconditionFailure() }
}

extension DatabaseValueConvertible where Self: StatementColumnConvertible {
    @available(*, unavailable, renamed: "fetchCursor(_:sql:arguments:adapter:)")
    public static func fetchCursor(_ db: Database, _ sql: String, arguments: StatementArguments? = nil, adapter: RowAdapter? = nil) throws -> FastDatabaseValueCursor<Self> { preconditionFailure() }
}

extension Optional where Wrapped: DatabaseValueConvertible & StatementColumnConvertible {
    @available(*, unavailable, renamed: "fetchCursor(_:sql:arguments:adapter:)")
    public static func fetchCursor(_ db: Database, _ sql: String, arguments: StatementArguments? = nil, adapter: RowAdapter? = nil) throws -> FastNullableDatabaseValueCursor<Wrapped> { preconditionFailure() }
}

extension FetchableRecord {
    @available(*, unavailable, renamed: "fetchCursor(_:sql:arguments:adapter:)")
    public static func fetchCursor(_ db: Database, _ sql: String, arguments: StatementArguments? = nil, adapter: RowAdapter? = nil) throws -> RecordCursor<Self> { preconditionFailure() }
    
    @available(*, unavailable, renamed: "fetchAll(_:sql:arguments:adapter:)")
    public static func fetchAll(_ db: Database, _ sql: String, arguments: StatementArguments? = nil, adapter: RowAdapter? = nil) throws -> [Self] { preconditionFailure() }
    
    @available(*, unavailable, renamed: "fetchOne(_:sql:arguments:adapter:)")
    public static func fetchOne(_ db: Database, _ sql: String, arguments: StatementArguments? = nil, adapter: RowAdapter? = nil) throws -> Self? { preconditionFailure() }
}

extension SQLRequest {
    @available(*, unavailable, renamed: "init(sql:arguments:adapter:cached:)")
    public init(_ sql: String, arguments: StatementArguments? = nil, adapter: RowAdapter? = nil, cached: Bool = false) { preconditionFailure() }
}

extension SQLExpressionLiteral {
    @available(*, unavailable, renamed: "init(sql:arguments:)")
    public init(_ sql: String, arguments: StatementArguments? = nil) { preconditionFailure() }
}

extension SQLExpression {
    @available(*, unavailable, message: "Use sqlLiteral property instead")
    public var literal: SQLExpressionLiteral { preconditionFailure() }
}

<<<<<<< HEAD
extension FTS3TokenizerDescriptor {
    @available(*, unavailable, renamed: "unicode61(diacritics:separators:tokenCharacters:)")
    public static func unicode61(removeDiacritics: Bool, separators: Set<Character> = [], tokenCharacters: Set<Character> = []) -> FTS3TokenizerDescriptor { preconditionFailure() }
}

#if SQLITE_ENABLE_FTS5
extension FTS5TokenizerDescriptor {
    @available(*, unavailable, renamed: "unicode61(diacritics:separators:tokenCharacters:)")
    public static func unicode61(removeDiacritics: Bool = true, separators: Set<Character> = [], tokenCharacters: Set<Character> = []) -> FTS5TokenizerDescriptor { preconditionFailure() }
}
#endif
=======
extension DatabaseValue {
    @available(*, unavailable)
    public func losslessConvert<T>(sql: String? = nil, arguments: StatementArguments? = nil) -> T where T: DatabaseValueConvertible { preconditionFailure() }
    
    @available(*, unavailable)
    public func losslessConvert<T>(sql: String? = nil, arguments: StatementArguments? = nil) -> T? where T: DatabaseValueConvertible { preconditionFailure() }
}

extension ValueScheduling {
    @available(*, unavailable, renamed: "async(onQueue:startImmediately:)")
    public static func onQueue(_ queue: DispatchQueue, startImmediately: Bool) -> ValueScheduling { preconditionFailure() }
}

extension ValueObservation {
    @available(*, unavailable, message: "Observation extent is controlled by the lifetime of observers returned by the start() method.")
    public var extent: Database.TransactionObservationExtent {
        get { preconditionFailure() }
        set { preconditionFailure() }
    }
}
>>>>>>> 661cca9f
<|MERGE_RESOLUTION|>--- conflicted
+++ resolved
@@ -109,7 +109,6 @@
     public var literal: SQLExpressionLiteral { preconditionFailure() }
 }
 
-<<<<<<< HEAD
 extension FTS3TokenizerDescriptor {
     @available(*, unavailable, renamed: "unicode61(diacritics:separators:tokenCharacters:)")
     public static func unicode61(removeDiacritics: Bool, separators: Set<Character> = [], tokenCharacters: Set<Character> = []) -> FTS3TokenizerDescriptor { preconditionFailure() }
@@ -121,7 +120,7 @@
     public static func unicode61(removeDiacritics: Bool = true, separators: Set<Character> = [], tokenCharacters: Set<Character> = []) -> FTS5TokenizerDescriptor { preconditionFailure() }
 }
 #endif
-=======
+
 extension DatabaseValue {
     @available(*, unavailable)
     public func losslessConvert<T>(sql: String? = nil, arguments: StatementArguments? = nil) -> T where T: DatabaseValueConvertible { preconditionFailure() }
@@ -141,5 +140,4 @@
         get { preconditionFailure() }
         set { preconditionFailure() }
     }
-}
->>>>>>> 661cca9f
+}